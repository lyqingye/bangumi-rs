--- conflicted
+++ resolved
@@ -1,6 +1,6 @@
 use anyhow::{Context, Result};
 use reqwest::{header::USER_AGENT, Client as ReqwestClient};
-use tracing::{instrument, trace};
+use tracing::instrument;
 
 use super::model::{CalendarResponse, EpisodeList, EpisodeType, Subject};
 
@@ -28,7 +28,6 @@
     #[instrument(name = "获取放送列表")]
     pub async fn get_calendar(&self) -> Result<Vec<CalendarResponse>> {
         let url = format!("{}/calendar", self.base_url);
-<<<<<<< HEAD
         let response = self
             .cli
             .get(&url)
@@ -37,13 +36,8 @@
             .await?
             .text()
             .await?;
-        let resp: Vec<CalendarResponse> = serde_json::from_str(&response).with_context(|| response)?;
-=======
-        let response = self.cli.get(&url).header(USER_AGENT, UA).send().await?;
-        let text = response.text().await?;
-        trace!("Response: {}", text);
-        let resp: Vec<CalendarResponse> = serde_json::from_str(&text)?;
->>>>>>> 7ff41628
+        let resp: Vec<CalendarResponse> =
+            serde_json::from_str(&response).with_context(|| response)?;
         Ok(resp)
     }
 
@@ -66,17 +60,10 @@
                 ("offset", offset),
             ])
             .send()
-<<<<<<< HEAD
             .await?
             .text()
             .await?;
         let resp: EpisodeList = serde_json::from_str(&response).with_context(|| response)?;
-=======
-            .await?;
-        let text = response.text().await?;
-        trace!("Response: {}", text);
-        let resp: EpisodeList = serde_json::from_str(&text)?;
->>>>>>> 7ff41628
         Ok(resp)
     }
 
@@ -87,20 +74,10 @@
             .get(format!("{}/v0/subjects/{}", self.base_url, subject_id))
             .header(USER_AGENT, UA)
             .send()
-<<<<<<< HEAD
             .await?
             .text()
             .await?;
         let resp: Subject = serde_json::from_str(&response).with_context(|| response)?;
-=======
-            .await?;
-        let text = response.text().await?;
-        trace!("Response: {}", text);
-        let resp: Subject = serde_json::from_str(&text)?;
->>>>>>> 7ff41628
-        if resp.id != subject_id {
-            return Ok(None);
-        }
         Ok(Some(resp))
     }
 }
